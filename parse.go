--- conflicted
+++ resolved
@@ -172,7 +172,7 @@
 		event.RRule = parseEventRRule(eventData)
 		event.RecurrenceID, err = parseEventRecurrenceID(eventData)
 		if err != nil {
-			return err
+			return nil, err
 		}
 
 		event.Location = parseEventLocation(eventData)
@@ -250,14 +250,8 @@
 		}
 	}
 
-<<<<<<< HEAD
 	sort.Sort(Events(events))
-=======
-	sort.Sort(events(cal.Events))
-	cal.Events = ExcludeRecurrences(cal.Events)
->>>>>>> cb604d6d
-
-	return events, nil
+	return ExcludeRecurrences(events), nil
 }
 
 func parseEventSummary(eventData string) string {
